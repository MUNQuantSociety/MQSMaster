--- conflicted
+++ resolved
@@ -6,14 +6,6 @@
    "metadata": {},
    "outputs": [
     {
-<<<<<<< HEAD
-     "ename": "SyntaxError",
-     "evalue": "'[' was never closed (1412599231.py, line 417)",
-     "output_type": "error",
-     "traceback": [
-      "  \u001b[36mCell\u001b[39m\u001b[36m \u001b[39m\u001b[32mIn[3]\u001b[39m\u001b[32m, line 417\u001b[39m\n\u001b[31m    \u001b[39m\u001b[31mrangebreaks=[\u001b[39m\n                ^\n\u001b[31mSyntaxError\u001b[39m\u001b[31m:\u001b[39m '[' was never closed\n"
-     ]
-=======
      "name": "stderr",
      "output_type": "stream",
      "text": [
@@ -971,7 +963,6 @@
      },
      "metadata": {},
      "output_type": "display_data"
->>>>>>> e7db1a3d
     }
    ],
    "source": [
@@ -1501,11 +1492,7 @@
    "name": "python",
    "nbconvert_exporter": "python",
    "pygments_lexer": "ipython3",
-<<<<<<< HEAD
-   "version": "3.13.5"
-=======
    "version": "3.12.1"
->>>>>>> e7db1a3d
   }
  },
  "nbformat": 4,
